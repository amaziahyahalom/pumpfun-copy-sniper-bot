use {
    crate::{
        common::{logger::Logger, utils::AppState},
        dex::pump_fun::{Pump, PumpInfo, get_pump_info},
    },
    anyhow::{anyhow, Result},
    solana_client::rpc_config::RpcTransactionConfig,
    solana_sdk::{
        commitment_config::CommitmentConfig,
        pubkey::Pubkey,
        signature::{Signature, Signer},
    },
    solana_transaction_status::{
        EncodedTransaction, 
        UiTransactionEncoding,
        EncodedTransactionWithStatusMeta,
    },
    solana_account_decoder::UiAccountEncoding,
    std::{str::FromStr, time::{Duration, Instant}},
    tokio::time,
    chrono::Utc,
    base64,
    bs58,
    futures_util::stream::StreamExt,
    solana_transaction_status::option_serializer::OptionSerializer,
    tonic::Response,
<<<<<<< HEAD
    solana_client::rpc_response::Response as RpcResponse,
=======
    solana_client::rpc_response::Response,
>>>>>>> 4af1eeff
};

const RETRY_DELAY: u64 = 5; // seconds
const MONITOR_INTERVAL: u64 = 2; // seconds
const TARGET_WALLET: &str = "o7RY6P2vQMuGSu1TrLM81weuzgDjaCRTXYRaXJwWcvc";
const PUMP_PROGRAM_ID: &str = "6EF8rrecthR5Dkzon8Nwu78hRvfCKubJ14M5uBEwF6P";

pub async fn monitor_wallet(
    ws_url: &str,
    state: AppState,
    slippage: u64,
    use_jito: bool,
) -> Result<()> {
    let logger = Logger::new("[PUMPFUN-MONITOR]".to_string());
    let target_wallet = Pubkey::from_str(TARGET_WALLET)?;
    
    // Log initial configuration
    logger.info(format!("\n[INIT] =>  [SNIPER ENVIRONMENT]: 
         [Web Socket RPC]: {},
            
         * [Target Wallet]: {}, 
         * [Bot Wallet]: {}, * [Balance]: {} Sol,
            
         * [Slippage]: {}%, * [Use Jito]: {},
            
         * [Monitor Mode]: Real-time WebSocket streaming
         ",
        ws_url,
        target_wallet.to_string(),
        state.wallet.pubkey(),
        state.rpc_client.get_balance(&state.wallet.pubkey())? as f64 / 1_000_000_000.0,
        slippage,
        use_jito,
    ));

    logger.info("[STARTED. MONITORING]...".to_string());

    // Create WebSocket client
    let ws_client = solana_client::nonblocking::pubsub_client::PubsubClient::new(ws_url).await?;

    // Subscribe to account notifications for the target wallet
    let (mut notifications, unsubscribe) = ws_client.account_subscribe(
        &target_wallet,
        Some(solana_client::rpc_config::RpcAccountInfoConfig {
            encoding: Some(UiAccountEncoding::Base64),
            commitment: Some(CommitmentConfig::confirmed()),
            data_slice: None,
            min_context_slot: None,
        }),
    ).await?;

    // Handle cleanup on drop
    let _cleanup = scopeguard::guard(unsubscribe, |unsub| {
        tokio::spawn(async move {
            let _ = unsub().await;
        });
    });

    // Process notifications in real-time
    while let Some(notification) = notifications.next().await {
        match notification {
            Response { value: response, .. } => {
                logger.info(format!(
                    "\n[NEW ACCOUNT UPDATE] => Time: {}", 
                    Utc::now().to_rfc3339_opts(chrono::SecondsFormat::Micros, true)
                ));

                // Get recent transactions since the update
                match state.rpc_client.get_signatures_for_address(&target_wallet) {
                    Ok(signatures) => {
                        for sig in signatures.iter().take(5) {
                            if sig.err.is_none() {
                                let signature = Signature::from_str(&sig.signature)?;
                                
                                if let Ok(tx_response) = state.rpc_client.get_transaction_with_config(
                                    &signature,
                                    RpcTransactionConfig {
                                        encoding: Some(UiTransactionEncoding::Json),
                                        commitment: Some(CommitmentConfig::confirmed()),
                                        max_supported_transaction_version: Some(0),
                                    },
                                ) {
                                    // Process the transaction
                                    if let Err(e) = process_transaction(&state, &tx_response.transaction).await {
                                        logger.error(format!("Error processing transaction: {}", e));
                                    }
                                }
                            }
                        }
                    }
                    Err(e) => {
                        logger.error(format!("Error getting signatures: {}", e));
                    }
                }
            }
            Response { value: Err(e), .. } => {
                logger.error(format!("WebSocket error: {}", e));
                tokio::time::sleep(Duration::from_secs(RETRY_DELAY)).await;
            }
        }
    }

    Ok(())
}

async fn monitor_transactions(
    state: &AppState, 
    target_wallet: &Pubkey,
    last_sig: Option<Signature>
) -> Result<(u64, Option<Signature>)> {
    let logger = Logger::new("[TX MONITOR]".to_string());
    let start_time = Instant::now();
    
    let config = RpcTransactionConfig {
        encoding: Some(UiTransactionEncoding::Json),
        commitment: Some(CommitmentConfig::confirmed()),
        max_supported_transaction_version: Some(0),
    };

    let signatures = state.rpc_client.get_signatures_for_address(target_wallet)?;
    let mut tx_count = 0;
    let mut latest_signature = None;

    for sig in signatures.iter().take(5) {
        if sig.err.is_none() {
            let signature = Signature::from_str(&sig.signature)?;
            
            // Skip if we've seen this transaction
            if let Some(last_seen) = last_sig {
                if signature == last_seen {
                    break;
                }
            }

            // Update latest signature
            if latest_signature.is_none() {
                latest_signature = Some(signature);
            }

            // Log new transaction detection
            logger.info(format!(
                "\n   * [NEW TX] => (\"{}\") - SLOT:({}) \n   * [FROM] => ({}) \n   * [TIME] => {} :: ({:?}).",
                sig.signature,
                sig.slot,
                target_wallet.to_string(),
                Utc::now().to_rfc3339_opts(chrono::SecondsFormat::Micros, true),
                start_time.elapsed()
            ));

            if let Ok(tx_response) = state.rpc_client.get_transaction_with_config(&signature, config.clone()) {
                tx_count += 1;
                
                // Process transaction
                if let Ok(()) = process_transaction(&state, &tx_response.transaction).await {
                    logger.success(format!(
                        "\n   * [COPYING TX] => Hash: (\"{}\") \n   * [SLOT] => ({}) \n   * [TIME] => {} :: ({:?}).",
                        sig.signature,
                        tx_response.slot,
                        Utc::now().to_rfc3339_opts(chrono::SecondsFormat::Micros, true),
                        start_time.elapsed()
                    ));

                    // Copy the transaction
                    if let Err(e) = copy_transaction(&state, &tx_response.transaction).await {
                        logger.error(format!("Failed to copy transaction: {}", e));
                    }
                }
            }
        }
    }

    Ok((tx_count, latest_signature))
}

async fn process_transaction(_state: &AppState, transaction: &EncodedTransactionWithStatusMeta) -> Result<()> {
    if let EncodedTransaction::Json(_tx_data) = &transaction.transaction {
        // Process transaction
    }
    Ok(())
}

async fn copy_transaction(state: &AppState, transaction: &EncodedTransactionWithStatusMeta) -> Result<()> {
    let logger = Logger::new("[COPY TX]".to_string());
    let start_time = Instant::now();

    if let EncodedTransaction::Json(tx_data) = &transaction.transaction {
        if let Some(meta) = &transaction.meta {
            if let OptionSerializer::Some(logs) = &meta.log_messages {
                // Extract mint address and instruction type
                let (mint, is_buy) = extract_transaction_info(logs)?;
                
                logger.info(format!(
                    "\n   * [BUILD-IXN]({}) - {} :: {:?}",
                    mint, 
                    Utc::now().to_rfc3339_opts(chrono::SecondsFormat::Micros, true),
                    start_time.elapsed()
                ));

                // Create Pump instance
                let pump = Pump::new(
                    state.rpc_nonblocking_client.clone(),
                    state.wallet.clone(),
                );

                // Get pump info
                match get_pump_info(state.rpc_client.clone(), &mint).await {
                    Ok(pump_info) => {
                        logger.info(format!(
                            "\n   * [SWAP-BEGIN]({}) - {} :: {:?}",
                            mint,
                            Utc::now().to_rfc3339_opts(chrono::SecondsFormat::Micros, true),
                            start_time.elapsed()
                        ));

                        logger.info(format!(
                            "\n   * [PUMP-INFO] => {:?}",
                            pump_info
                        ));

                        // Execute swap
                        match execute_swap(&pump, &mint, is_buy, &pump_info).await {
                            Ok(signature) => {
                                logger.success(format!(
                                    "\n   * [SUCCESSFUL-{}] => TX_HASH: (\"{}\") \n   * [POOL] => ({}) \n   * [COPIED] => {} :: ({:?}).",
                                    if is_buy { "BUY" } else { "SELL" },
                                    signature,
                                    mint,
                                    Utc::now().to_rfc3339_opts(chrono::SecondsFormat::Micros, true),
                                    start_time.elapsed()
                                ));
                            }
                            Err(e) => {
                                logger.error(format!("Failed to execute swap: {}", e));
                            }
                        }
                    }
                    Err(e) => {
                        logger.error(format!(
                            "Skip {} by Failed to get bonding curve account data: {}", 
                            mint, e
                        ));
                    }
                }
            }
        }
    }

    Ok(())
}

// Helper functions
fn extract_program_data(logs: &[String]) -> Result<String> {
    for log in logs {
        if log.starts_with("Program data: ") {
            return Ok(log.trim_start_matches("Program data: ").to_string());
        }
    }
    Err(anyhow!("No program data found in logs"))
}

fn parse_trade_info(program_data: &str) -> Result<TradeInfo> {
    // TODO: Implement trade info parsing
    Ok(TradeInfo {
        mint: String::new(),
        amount: 0,
        is_buy: false,
    })
}

fn extract_transaction_info(logs: &[String]) -> Result<(String, bool)> {
    let mut mint_address = String::new();
    let mut is_buy = false;
    
    for log in logs {
        // Extract and analyze program data
        if log.starts_with("Program data: ") {
            let data = log.trim_start_matches("Program data: ");
            if let Ok(decoded) = base64::Engine::decode(&base64::engine::general_purpose::STANDARD, data) {
                println!("Decoded data length: {}", decoded.len());
                
                // First 8 bytes are instruction discriminator
                if decoded.len() >= 8 {
                    let discriminator = &decoded[0..8];
                    let discriminator_value = u64::from_le_bytes(discriminator.try_into().unwrap());
                    println!("Instruction discriminator: {}", discriminator_value);

                    // Match against known method discriminators
                    is_buy = match discriminator_value {
                        16927863322537952870 => true,  // PUMP_BUY_METHOD
                        12502976635542562355 => false, // PUMP_SELL_METHOD
                        _ => {
                            println!("Unknown instruction discriminator");
                            false
                        }
                    };
                }

                // Next 32 bytes after instruction data should be the mint address
                if decoded.len() >= 40 {  // 8 (discriminator) + 32 (mint)
                    let mint_bytes = &decoded[8..40];
                    mint_address = bs58::encode(mint_bytes).into_string();
                    println!("Extracted mint address: {}", mint_address);
                }

                // Analyze remaining data (amount, etc)
                if decoded.len() > 40 {
                    let amount_bytes = &decoded[40..48]; // Next 8 bytes for amount
                    if amount_bytes.len() == 8 {
                        let amount = u64::from_le_bytes(amount_bytes.try_into().unwrap());
                        println!("Transaction amount: {}", amount);
                    }
                }
            } else {
                println!("Failed to decode base64 data: {}", data);
            }
        }
        
        // Additional log analysis for confirmation
        if log.contains("Program log: Instruction: Buy") {
            println!("Confirmed Buy instruction from logs");
            is_buy = true;
        } else if log.contains("Program log: Instruction: Sell") {
            println!("Confirmed Sell instruction from logs");
            is_buy = false;
        }
    }

    if mint_address.is_empty() {
        return Err(anyhow!("Could not extract mint address from logs"));
    }

    // Validate the extracted mint address
    if let Err(_) = Pubkey::from_str(&mint_address) {
        return Err(anyhow!("Invalid mint address format"));
    }

    println!("Final extracted info - Mint: {}, Is Buy: {}", mint_address, is_buy);
    Ok((mint_address, is_buy))
}

async fn execute_swap(pump: &Pump, mint: &str, is_buy: bool, pump_info: &PumpInfo) -> Result<String> {
    let logger = Logger::new("[EXECUTE SWAP]".to_string());
    
    // Calculate copy amount (50% of virtual reserves)
    let amount = if is_buy {
        // For buys: 50% of virtual SOL reserves
        let copy_amount = (pump_info.virtual_sol_reserves as f64 * 0.5) as u64;
        logger.info(format!(
            "Attempting buy with 50% - Amount: {} SOL (from {} total virtual reserves)",
            copy_amount as f64 / 1_000_000_000.0,
            pump_info.virtual_sol_reserves as f64 / 1_000_000_000.0
        ));

        // Check wallet SOL balance
        if let Ok(wallet_balance) = pump.client.get_balance(&pump.keypair.pubkey()).await {
            logger.info(format!(
                "Current wallet SOL balance: {} SOL",
                wallet_balance as f64 / 1_000_000_000.0
            ));
        }

        copy_amount
    } else {
        // For sells: First check current token balance
        let token_balance = pump.get_token_balance(mint).await?;
        logger.info(format!(
            "Current token balance before sell: {} tokens",
            token_balance
        ));

        // For sells: 50% of token balance if we have any
        let copy_amount = (token_balance as f64 * 0.5) as u64;
        logger.info(format!(
            "Attempting sell with 50% - Amount: {} tokens (from {} total balance)",
            copy_amount,
            token_balance
        ));

        // Additional info about virtual reserves
        logger.info(format!(
            "Virtual reserves - SOL: {} SOL, Tokens: {} tokens",
            pump_info.virtual_sol_reserves as f64 / 1_000_000_000.0,
            pump_info.virtual_token_reserves
        ));

        copy_amount
    };

    // Execute the swap
    let signature = if is_buy {
        logger.info(format!("Executing buy for {} SOL", amount as f64 / 1_000_000_000.0));
        pump.buy(mint, amount).await
    } else {
        if amount == 0 {
            logger.error("Cannot execute sell - No tokens available in wallet".to_string());
            return Err(anyhow!("No tokens available to sell"));
        }
        logger.info(format!("Executing sell for {} tokens", amount));
        pump.sell(mint, amount).await
    };

    match &signature {
        Ok(sig) => logger.success(format!("Swap executed successfully: {}", sig)),
        Err(e) => logger.error(format!("Swap failed: {}", e)),
    }

    signature
}

#[derive(Debug)]
struct TradeInfo {
    mint: String,
    amount: u64,
    is_buy: bool,
} <|MERGE_RESOLUTION|>--- conflicted
+++ resolved
@@ -24,11 +24,8 @@
     futures_util::stream::StreamExt,
     solana_transaction_status::option_serializer::OptionSerializer,
     tonic::Response,
-<<<<<<< HEAD
     solana_client::rpc_response::Response as RpcResponse,
-=======
-    solana_client::rpc_response::Response,
->>>>>>> 4af1eeff
+
 };
 
 const RETRY_DELAY: u64 = 5; // seconds
